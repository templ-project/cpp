version: "3"

vars:
  __TF_COMMAND_WRAPPER:
    sh: |
      echo '{{if eq OS "windows"}}powershell -ExecutionPolicy Bypass -Command{{else}}bash -c{{end}}'
  __TF_VAR_PREFIX:
    sh: |
      echo "{{if eq OS "windows"}}\${{else}}{{end}}"
  __TF_DUMMY_SPACE: " "
  __TF_HEADER_LINE: "=============================================================="
  __TF_VALIDATION_CPP_BUILD_SYSTEMS:
    sh: |
      echo "bazel"
      # echo "bazel cmake xmake"
  __TF_VALIDATION__CPP_COMPILERS:
    sh: |
      echo "{{if eq OS "windows"}}msvc{{else}}g++{{end}} clang++"

  CPP_PROJECT_NAME: '{{default .CPP_PROJECT_NAME "cpp-template"}}'
  CPP_BUILD_SYSTEM: '{{default .CPP_BUILD_SYSTEM "bazel"}}' # bazel, cmake, xmake
  CPP_BUILD_DIR: '{{default .CPP_BUILD_DIR "build"}}'
  CPP_BUILD_TYPE: '{{default .CPP_BUILD_TYPE "Release"}}'
  CPP_COMPILER: '{{default .CPP_COMPILER "clang++"}}' # clang++, g++, msvc (windows)
  CPP_COV_TOOL: '{{default .CPP_COV_TOOL "gcovr"}}'

env:
  BAZEL_VC:
    sh: |
      {{if eq OS "windows"}}powershell -ExecutionPolicy Bypass -Command "(Get-ChildItem 'C:\Program Files*\Microsoft Visual Studio\*\*\VC\Tools\MSVC' | Sort-Object LastWriteTime -Descending | Select-Object -First 1).Parent.Parent.FullName"{{else}}echo ""{{end}}
  BAZEL_VC_FULL_VERSION:
    sh: |
      {{if eq OS "windows"}}powershell -ExecutionPolicy Bypass -Command "(Get-ChildItem 'C:\Program Files*\Microsoft Visual Studio\*\*\VC\Tools\MSVC\*' | Sort-Object LastWriteTime -Descending | Select-Object -First 1).Name"{{else}}echo ""{{end}}
  BAZEL_LLVM:
    sh: |
      {{if eq OS "windows"}}powershell -ExecutionPolicy Bypass -Command "try { (Get-Item (Get-Command clang++).Source).Directory.Parent.FullName } catch { Write-Host '' }"{{else}}echo ""{{end}}

tasks:
  # ==========================================================================
  # Build Tasks
  # ==========================================================================

  print:env:
    desc: "Print current build environment variables"
    cmds:
      - cmd: env
        platforms: [darwin, linux]
      - cmd: powershell -Command "Get-ChildItem Env:"
        platforms: [windows]

  build:
    desc: "Build project (system: {{.CPP_BUILD_SYSTEM}}, type: {{.CPP_BUILD_TYPE}})"
    cmds:
      - cmd: |
          echo "${{.__TF_HEADER_LINE}}"
          echo "Compiling for {{OS}}/{{ARCH}}, using {{.CPP_COMPILER}}"
          echo "{{.__TF_HEADER_LINE}}"
          {{if ne OS "windows"}}{{if eq .CPP_COMPILER "msvc"}}
            echo "❌ MSVC compiler is only supported on Windows."
            exit 1
          {{end}}{{end}}
      - task: print:env
      - task: "build:{{.CPP_BUILD_SYSTEM}}"
        vars:
          CPP_BUILD_TYPE: "{{.CPP_BUILD_TYPE}}"
          CPP_BUILD_DIR: "{{.CPP_BUILD_DIR}}"
          CPP_COMPILER: "{{.CPP_COMPILER}}"
          CPP_PROJECT_NAME: "{{.CPP_PROJECT_NAME}}"
    sources:
      - src/**/*.cpp
      - src/**/*.hpp
      - include/**/*.hpp
      - include/**/*.h
      - tests/**/*.cpp

  build:bazel:
    desc: "Build project using Bazel"
    sources:
      - BUILD.bazel
      - tests/BUILD.bazel
      - .bazelrc
      - MODULE.bazel
      - WORKSPACE
    generates:
      - bazel-bin/{{.CPP_PROJECT_NAME}}
    env:
      CPP_BUILD_TYPE: "{{.CPP_BUILD_TYPE}}"
      CPP_BUILD_DIR: "{{.CPP_BUILD_DIR}}"
      CPP_COMPILER: "{{.CPP_COMPILER}}"
      CPP_PROJECT_NAME: "{{.CPP_PROJECT_NAME}}"
    cmds:
      - python scripts/compile_templates.py --build-system bazel --compiler {{.CPP_COMPILER}}
      - |
        BAZEL_CONFIG="{{if eq .CPP_BUILD_TYPE "Debug"}}--compilation_mode=dbg{{else}}--compilation_mode=opt{{end}}"
        bazel build //:{{.CPP_PROJECT_NAME}} $BAZEL_CONFIG

        # Generate compile_commands.json for clang-tidy using Hedron
        {{if ne .CPP_COMPILER "msvc"}}
        bazel run @hedron_compile_commands//:refresh_all
        {{end}}

  build:cmake:
    desc: "Build project using CMake"
    sources:
      - CMakeLists.txt
      - tests/CMakeLists.txt
    generates:
      - "{{.CPP_BUILD_DIR}}/CMakeCache.txt"
      - "{{.CPP_BUILD_DIR}}/compile_commands.json"
    env:
      CPP_BUILD_TYPE: "{{.CPP_BUILD_TYPE}}"
      CPP_BUILD_DIR: "{{.CPP_BUILD_DIR}}"
      CPP_COMPILER: "{{.CPP_COMPILER}}"
      CPP_PROJECT_NAME: "{{.CPP_PROJECT_NAME}}"
    cmds:
      - python scripts/compile_templates.py --build-system cmake --compiler {{.CPP_COMPILER}}
      - |
        CMAKE_VARS=""
        CMAKE_GENERATOR="Unix Makefiles"
        CMAKE_COMPILER_FLAG="-DCMAKE_CXX_COMPILER={{.CPP_COMPILER}}"

        # Windows-specific configuration
        {{if eq OS "windows"}}
          if [ "{{.CPP_COMPILER}}" = "msvc" ]; then
            CMAKE_GENERATOR="Visual Studio 17 2022"
            CMAKE_COMPILER_FLAG=""  # Let VS auto-detect MSVC
          else
            CMAKE_GENERATOR="Ninja"  # Better for Clang on Windows
            CMAKE_COMPILER_FLAG="-DCMAKE_CXX_COMPILER={{.CPP_COMPILER}}"
          fi
        {{end}}

        # Coverage flags (skip for MSVC)
        if [ "{{.CPP_BUILD_TYPE}}" = "Debug" ] && [ "{{.CPP_COMPILER}}" != "msvc" ]; then
            CMAKE_VARS='-DCMAKE_CXX_FLAGS="--coverage"'
        fi

        cmake -B "{{.CPP_BUILD_DIR}}" -G "$CMAKE_GENERATOR" \
            -DCMAKE_BUILD_TYPE="{{.CPP_BUILD_TYPE}}" \
            $CMAKE_COMPILER_FLAG \
            $CMAKE_VARS \
            -DCMAKE_EXPORT_COMPILE_COMMANDS=ON
        cmake --build "{{.CPP_BUILD_DIR}}" --parallel

  build:xmake:
    desc: "Build project using XMake"
    sources:
      - xmake.lua
    generates:
      - .xmake/cache/config
      - "{{.CPP_BUILD_DIR}}/compile_commands.json"
    env:
      CPP_BUILD_TYPE: "{{.CPP_BUILD_TYPE}}"
      CPP_BUILD_DIR: "{{.CPP_BUILD_DIR}}"
      CPP_COMPILER: "{{.CPP_COMPILER}}"
      CPP_PROJECT_NAME: "{{.CPP_PROJECT_NAME}}"
    cmds:
      - python scripts/compile_templates.py --build-system xmake --compiler {{.CPP_COMPILER}}
      - |
        XMAKE_ARGS=""
        XMAKE_TOOLCHAIN="clang"

        # Windows-specific toolchain selection
        {{if eq OS "windows"}}
          if [ "{{.CPP_COMPILER}}" = "msvc" ]; then
            XMAKE_TOOLCHAIN="msvc"
          else
            XMAKE_TOOLCHAIN="clang"
          fi
        {{end}}

        # Coverage flags (skip for MSVC)
        if [ "{{.CPP_BUILD_TYPE}}" = "Debug" ] && [ "{{.CPP_COMPILER}}" != "msvc" ]; then
            XMAKE_ARGS='--cxflags=--coverage --ldflags=--coverage'
        fi

        xmake f -m $(echo "{{.CPP_BUILD_TYPE}}" | tr '[:upper:]' '[:lower:]') \
            $XMAKE_ARGS \
            --toolchain=$XMAKE_TOOLCHAIN -y
        xmake build
        xmake project -k compile_commands "{{.CPP_BUILD_DIR}}"

  build:detect:msvc:
    desc: "Detect MSVC compiler on Windows and display configuration"
    cmds:
      - |
        {{if eq OS "windows"}}
        echo "🔍 Detecting Visual Studio installation..."
        echo "VC Path: $BAZEL_VC"
        echo "VC Version: $BAZEL_VC_FULL_VERSION"
        echo "Compiler: {{.CPP_COMPILER}}"

        # Test if MSVC is accessible
        if [ "{{.CPP_COMPILER}}" = "msvc" ]; then
          powershell -Command "if (Test-Path '$env:BAZEL_VC\\bin\\Hostx64\\x64\\cl.exe') { Write-Host '✅ MSVC cl.exe found' } else { Write-Host '❌ MSVC cl.exe not found' }"
        fi
        {{else}}
        echo "ℹ️ MSVC detection is only available on Windows"
        {{end}}

  # ============================================================================
  # Clean Tasks
  # ============================================================================

  clean:
    desc: "Clean all build artifacts"
    cmds:
      - |
        rm -rf \
            .bazelrc \
            .cache \
            .coverage \
            .jscpd/html \
            .task \
            .xmake \
            {{.CPP_BUILD_DIR}} \
            BUILD.bazel \
            tests/BUILD.bazel \
            CMakeLists.txt \
            MODULE.bazel \
            WORKSPACE \
            compile_commands.json \
            docs-html \
            node_modules \
            package-lock.json \
            src/CMakeLists.txt \
            xmake.lua

        find . -type d -name "bazel-*" | while read d; do rm -rf "$d"; done

  # docs:
  #   desc: "Generate documentation with Doxygen"
  #   deps:
  #     - task: which
  #       vars:
  #         COMMAND: "doxygen"
  #   cmds:
  #     - doxygen Doxyfile

  # duplicate-check:
  #   desc: "Check for duplicate code using jscpd"
  #   deps:
  #     - task: which
  #       vars:
  #         COMMAND: "node"
  #   cmds:
  #     - cmd: |
  #         [ ! -d ./node_modules ] && npm install jscpd  @jscpd/badge-reporter

  #         mise exec -- npx jscpd src/ include/

  #         git add .jscpd/jscpd-badge.svg 2>/dev/null || true

  # ============================================================================
  # Code Quality Tasks
  # ============================================================================

  format:
    desc: "Format code and fix issues"
    cmds:
      - |
        SCRIPT_ARGS="--fix"
        python scripts/format.py $SCRIPT_ARGS

  format:check:
    desc: "Check code formatting without fixing"
    cmds:
      - python scripts/format.py

  lint:
    desc: "Run linter and fix issues"
    deps:
      - task: build
        vars:
          CPP_BUILD_SYSTEM: "{{.CPP_BUILD_SYSTEM}}"
          CPP_BUILD_DIR: "{{.CPP_BUILD_DIR}}"
    cmds:
      - |
        # Bazel generates compile_commands.json at project root, others use build dir
        LINT_BUILD_DIR="{{.CPP_BUILD_DIR}}"
        if [ "{{.CPP_BUILD_SYSTEM}}" = "bazel" ]; then
            LINT_BUILD_DIR="."
        fi
        python scripts/lint.py --build-dir "$LINT_BUILD_DIR" --fix

  lint:check:
    desc: "Run linter without fixing"
    deps:
      - task: build
        vars:
          CPP_BUILD_SYSTEM: "{{.CPP_BUILD_SYSTEM}}"
          CPP_BUILD_DIR: "{{.CPP_BUILD_DIR}}"
    cmds:
      - |
        # Bazel generates compile_commands.json at project root, others use build dir
        LINT_BUILD_DIR="{{.CPP_BUILD_DIR}}"
        if [ "{{.CPP_BUILD_SYSTEM}}" = "bazel" ]; then
            LINT_BUILD_DIR="."
        fi
        python scripts/lint.py --build-dir "$LINT_BUILD_DIR"

  duplicate-check:
    desc: "Check for duplicate code using jscpd"
    cmds:
      - "[ ! -d ./node_modules ] && npm install jscpd @jscpd/badge-reporter"
      - npx jscpd src/ include/
      - git add .jscpd/jscpd-badge.svg 2>/dev/null || true

  # ============================================================================
  # Test Tasks
  # ============================================================================

  test:
    desc: "Run tests (system: {{.CPP_BUILD_SYSTEM}})"
    vars:
      TEST_BUILD_TYPE: Debug
    cmds:
      - task: build
        vars:
          CPP_BUILD_SYSTEM: "{{.CPP_BUILD_SYSTEM}}"
          CPP_BUILD_TYPE: "Debug"
          CPP_BUILD_DIR: "{{.CPP_BUILD_DIR}}"
          CPP_COMPILER: "{{.CPP_COMPILER}}"
          CPP_PROJECT_NAME: "{{.CPP_PROJECT_NAME}}"
      - task: test:{{.CPP_BUILD_SYSTEM}}
        vars:
          CPP_BUILD_DIR: "{{.CPP_BUILD_DIR}}"
          CPP_PROJECT_NAME: "{{.CPP_PROJECT_NAME}}"
          CPP_COV_TOOL: "{{.CPP_COV_TOOL}}"

  test:bazel:
    desc: "Run tests with Bazel and generate coverage"
    cmds:
      - |
        if [ "{{.CPP_COMPILER}}" = "msvc" ]; then
          echo "✅ Running tests without coverage for MSVC..."
          bazel test //tests/... --test_output=errors
        else
          echo "📊 Running tests with coverage for {{.CPP_COMPILER}}..."
          bazel coverage //tests/... --config=coverage
        fi
      - task: test:gen-coverage
        vars:
          CPP_BUILD_DIR: "{{.CPP_BUILD_DIR}}"
          CPP_COV_TOOL: "{{.CPP_COV_TOOL}}"

  test:cmake:
    desc: "Run tests with coverage using CMake"
    cmds:
      - cd {{.CPP_BUILD_DIR}} && ctest --output-on-failure
      - task: test:gen-coverage
        vars:
          CPP_BUILD_DIR: "{{.CPP_BUILD_DIR}}"
          CPP_COV_TOOL: "{{.CPP_COV_TOOL}}"

  test:xmake:
    desc: "Run tests with coverage using XMake"
    cmds:
      - xmake run {{.CPP_PROJECT_NAME}}-tests
      - task: test:gen-coverage
        vars:
          CPP_BUILD_DIR: "{{.CPP_BUILD_DIR}}"
          CPP_COV_TOOL: "{{.CPP_COV_TOOL}}"

  test:gen-coverage:
    desc: "Generate coverage report"
    cmds:
      - |
        echo ""
        echo "📊 Generating coverage report..."
        echo ""

        {{if eq .CPP_COMPILER "msvc"}}
          echo "⚠️ Bazel coverage is not supported with MSVC. Skipping."
          echo ""
          exit 0
        {{end}}

        # echo "📊 Running Bazel coverage..."
        # bazel coverage //tests/... --config=coverage

        # echo "🛠️ Generating LCOV report..."
        # genhtml bazel-out/_coverage/_coverage_report.dat \
        #   --output-directory .coverage \
        #   --branch-coverage --quiet

        # echo "✅ HTML report generated at: .coverage/index.html"

        # echo ""
        # case "{{.CPP_COV_TOOL}}" in
        #   gcovr)
        #     if ! command -v gcovr >/dev/null 2>&1; then
        #       echo "⚠️ gcovr not found. Install: uv pip install gcovr"
        #       exit 1
        #     fi
        #     mkdir -p .coverage
        #     gcovr --root . \
        #       --filter 'src/.*' --filter 'include/.*' \
        #       --exclude 'tests/.*' --exclude 'build/_deps/.*' \
        #       --gcov-ignore-errors=no_working_dir_found \
        #       --txt --html-details .coverage/index.html 2>/dev/null
        #     echo "� HTML report: .coverage/index.html"
        #     ;;
        #   lcov)
        #     if ! command -v lcov >/dev/null 2>&1 || ! command -v genhtml >/dev/null 2>&1; then
        #       echo "⚠️ lcov/genhtml not found."
        #       exit 1
        #     fi
        #     mkdir -p .coverage
        #     lcov --capture --directory "{{.CPP_BUILD_DIR}}" \
        #       --output-file .coverage/coverage.info \
        #       --rc lcov_branch_coverage=1 2>/dev/null
        #     lcov --remove .coverage/coverage.info '/usr/*' '*/tests/*' '*/build/_deps/*' \
        #       --output-file .coverage/coverage.info 2>/dev/null
        #     lcov --list .coverage/coverage.info
        #     genhtml .coverage/coverage.info \
        #       --output-directory .coverage \
        #       --branch-coverage --quiet
        #     echo "📄 HTML report: .coverage/index.html"
        #     ;;
        #   *)
        #     echo "❌ Unknown coverage tool: {{.CPP_COV_TOOL}}"
        #     exit 1
        #     ;;
        # esac
    silent: true

  # ============================================================================
  # Development Tools
  # ============================================================================

  run:
    desc: "Run application"
    deps:
      - task: build
        vars:
          CPP_BUILD_SYSTEM: "{{.CPP_BUILD_SYSTEM}}"
          CPP_BUILD_TYPE: "{{.CPP_BUILD_TYPE}}"
          CPP_BUILD_DIR: "{{.CPP_BUILD_DIR}}"
          CPP_COMPILER: "{{.CPP_COMPILER}}"
          CPP_PROJECT_NAME: "{{.CPP_PROJECT_NAME}}"
    cmds:
      - |
        if [ "{{.CPP_BUILD_SYSTEM}}" = "bazel" ]; then
            bazel run //:{{.CPP_PROJECT_NAME}}
        else
            ./{{.CPP_BUILD_DIR}}/**/{{.CPP_PROJECT_NAME}}
        fi

  debug:
    desc: "Run application with debugger (requires gdb)"
    vars:
      DEBUG_BUILD_TYPE: Debug
    cmds:
      - task: build
        vars:
          CPP_BUILD_SYSTEM: "{{.CPP_BUILD_SYSTEM}}"
          CPP_BUILD_TYPE: "{{.DEBUG_BUILD_TYPE}}"
          CPP_BUILD_DIR: "{{.CPP_BUILD_DIR}}"
          CPP_COMPILER: "{{.CPP_COMPILER}}"
          CPP_PROJECT_NAME: "{{.CPP_PROJECT_NAME}}"
      - |
        if ! command -v gdb >/dev/null 2>&1; then
          echo "❌ gdb not found. Please install gdb first."
          exit 1
        fi
        if [ "{{.CPP_BUILD_SYSTEM}}" = "bazel" ]; then
            gdb bazel-bin/{{.CPP_PROJECT_NAME}}
        else
            gdb ./{{.CPP_BUILD_DIR}}/**/{{.CPP_PROJECT_NAME}}
        fi

  # ============================================================================
  # Documentation Tasks
  # ============================================================================

  docs:
    desc: "Build documentation"
    cmds:
      - mkdocs build

  docs:serve:
    desc: "Serve documentation locally with live reload"
    cmds:
      - |
        echo "📚 Starting documentation server..."
        echo "📖 Open http://127.0.0.1:8000 in your browser"
        mkdocs serve

  docs:deploy:
    desc: "Deploy documentation to GitHub Pages"
    cmds:
      - mkdocs gh-deploy --force

  # ============================================================================
  # Validation Tasks
  # ============================================================================

  validate:
    cmds:
      - cmd: |
          {{range $build := .__TF_VALIDATION_CPP_BUILD_SYSTEMS | splitList " "}}
            task validate:by:build-system CPP_BUILD_SYSTEM="{{$build}}"
          {{end}}
    desc: "Run integration tests for all build systems"
    silent: true

  validate:by:build-system:
    cmds:
      - cmd: |
          bs='{{.CPP_BUILD_SYSTEM}}'
          hl="{{.__TF_HEADER_LINE}}"
          {{range $compiler := .__TF_VALIDATION__CPP_COMPILERS | splitList " "}}
            echo $hl
            echo "🏃 Running validation for $bs with {{$compiler}}..."
            echo $hl
            echo ""
            task validate:by:build-system:compiler \
              CPP_BUILD_SYSTEM="$bs" \
              CPP_COMPILER="{{$compiler}}"
          {{end}}
    desc: "Run CI pipeline for specific build system"
    silent: true

  validate:by:build-system:compiler:
    cmds:
      - task: clean
        vars:
          CPP_BUILD_DIR: "{{.CPP_BUILD_DIR}}"
      - task: build
<<<<<<< HEAD
        vars:
          CPP_BUILD_SYSTEM: "{{.CPP_BUILD_SYSTEM}}"
          CPP_BUILD_TYPE: "{{.CPP_BUILD_TYPE}}"
          CPP_BUILD_DIR: "{{.CPP_BUILD_DIR}}"
          CPP_COMPILER: "{{.CPP_COMPILER}}"
          CPP_PROJECT_NAME: "{{.CPP_PROJECT_NAME}}"
      - task: run
        vars:
          CPP_BUILD_SYSTEM: "{{.CPP_BUILD_SYSTEM}}"
          CPP_BUILD_DIR: "{{.CPP_BUILD_DIR}}"
          CPP_COMPILER: "{{.CPP_COMPILER}}"
          CPP_PROJECT_NAME: "{{.CPP_PROJECT_NAME}}"
      - task: clean
      - task: test
=======
        vars:
          CPP_BUILD_SYSTEM: "{{.CPP_BUILD_SYSTEM}}"
          CPP_BUILD_TYPE: "{{.CPP_BUILD_TYPE}}"
          CPP_BUILD_DIR: "{{.CPP_BUILD_DIR}}"
          CPP_COMPILER: "{{.CPP_COMPILER}}"
          CPP_PROJECT_NAME: "{{.CPP_PROJECT_NAME}}"
      - task: run
>>>>>>> 952b95d1
        vars:
          CPP_BUILD_SYSTEM: "{{.CPP_BUILD_SYSTEM}}"
          CPP_BUILD_DIR: "{{.CPP_BUILD_DIR}}"
          CPP_COMPILER: "{{.CPP_COMPILER}}"
          CPP_PROJECT_NAME: "{{.CPP_PROJECT_NAME}}"
      - cmd: |
          echo ""
          echo "{{.__TF_HEADER_LINE}}"
          echo "✅ Validation successful for {{.CPP_BUILD_SYSTEM}} with {{.CPP_COMPILER}}"
          echo "{{.__TF_HEADER_LINE}}"
          echo ""

  # ============================================================================
  # Python/UV Package Management Tasks
  # ============================================================================

  uv:refresh:
    desc: "Refresh all Python packages (update dependencies)"
    cmds:
      - |
        echo "🔄 Refreshing Python packages..."
        uv sync --upgrade
        echo "✓ Packages refreshed"

  uv:sync:
    desc: "Install Python dependencies (including pre-commit)"
    cmds:
      - |
        echo "📦 Installing Python dependencies..."
        uv sync
        echo "🪝 Installing pre-commit hooks..."
        pre-commit install
        echo "✓ Python environment ready"

  # valgrind:
  #   desc: "Run application with Valgrind"
  #   deps:
  #     - task: which
  #       vars:
  #         COMMAND: "valgrind"
  #     - task: build
  #       vars: { CPP_BUILD_TYPE: "Debug" }
  #   cmds:
  #     - mise exec -- valgrind --leak-check=full --show-leak-kinds=all ./{{.CPP_BUILD_DIR}}/src/{{.CPP_PROJECT_NAME}}<|MERGE_RESOLUTION|>--- conflicted
+++ resolved
@@ -329,20 +329,19 @@
           CPP_COV_TOOL: "{{.CPP_COV_TOOL}}"
 
   test:bazel:
-    desc: "Run tests with Bazel and generate coverage"
-    cmds:
-      - |
-        if [ "{{.CPP_COMPILER}}" = "msvc" ]; then
-          echo "✅ Running tests without coverage for MSVC..."
+    desc: 'Run tests with Bazel{{if ne OS "windows"}} and generate coverage{{end}}'
+    cmds:
+      - cmd: |
+          {{if eq OS "windows"}}
+          echo "✅ Running tests (coverage not supported on Windows)..."
           bazel test //tests/... --test_output=errors
-        else
+          echo ""
+          echo "⚠️ Bazel coverage is not supported with LLVM. Skipping."
+          echo ""
+          {{else}}
           echo "📊 Running tests with coverage for {{.CPP_COMPILER}}..."
           bazel coverage //tests/... --config=coverage
-        fi
-      - task: test:gen-coverage
-        vars:
-          CPP_BUILD_DIR: "{{.CPP_BUILD_DIR}}"
-          CPP_COV_TOOL: "{{.CPP_COV_TOOL}}"
+          {{end}}
 
   test:cmake:
     desc: "Run tests with coverage using CMake"
@@ -365,16 +364,16 @@
   test:gen-coverage:
     desc: "Generate coverage report"
     cmds:
-      - |
-        echo ""
-        echo "📊 Generating coverage report..."
-        echo ""
-
-        {{if eq .CPP_COMPILER "msvc"}}
-          echo "⚠️ Bazel coverage is not supported with MSVC. Skipping."
+      - cmd: |
           echo ""
-          exit 0
-        {{end}}
+          echo "📊 Generating coverage report..."
+          echo ""
+
+          {{if eq .CPP_COMPILER "clang++"}}
+            echo "⚠️ Bazel coverage is not supported with LLVM. Skipping."
+            echo ""
+            exit 0
+          {{end}}
 
         # echo "📊 Running Bazel coverage..."
         # bazel coverage //tests/... --config=coverage
@@ -528,7 +527,6 @@
         vars:
           CPP_BUILD_DIR: "{{.CPP_BUILD_DIR}}"
       - task: build
-<<<<<<< HEAD
         vars:
           CPP_BUILD_SYSTEM: "{{.CPP_BUILD_SYSTEM}}"
           CPP_BUILD_TYPE: "{{.CPP_BUILD_TYPE}}"
@@ -543,15 +541,6 @@
           CPP_PROJECT_NAME: "{{.CPP_PROJECT_NAME}}"
       - task: clean
       - task: test
-=======
-        vars:
-          CPP_BUILD_SYSTEM: "{{.CPP_BUILD_SYSTEM}}"
-          CPP_BUILD_TYPE: "{{.CPP_BUILD_TYPE}}"
-          CPP_BUILD_DIR: "{{.CPP_BUILD_DIR}}"
-          CPP_COMPILER: "{{.CPP_COMPILER}}"
-          CPP_PROJECT_NAME: "{{.CPP_PROJECT_NAME}}"
-      - task: run
->>>>>>> 952b95d1
         vars:
           CPP_BUILD_SYSTEM: "{{.CPP_BUILD_SYSTEM}}"
           CPP_BUILD_DIR: "{{.CPP_BUILD_DIR}}"
@@ -563,6 +552,8 @@
           echo "✅ Validation successful for {{.CPP_BUILD_SYSTEM}} with {{.CPP_COMPILER}}"
           echo "{{.__TF_HEADER_LINE}}"
           echo ""
+    desc: "Run CI pipeline for specific build system and compiler"
+    silent: true
 
   # ============================================================================
   # Python/UV Package Management Tasks
